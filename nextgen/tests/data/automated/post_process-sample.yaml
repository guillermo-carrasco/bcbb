galaxy_config: universe_wsgi.ini
program:
  bowtie: bowtie
  samtools: samtools
  bwa: bwa
  tophat: tophat
  cufflinks: cufflinks
  ucsc_bigwig: wigToBigWig
<<<<<<< HEAD
  picard: /usr/share/java
  gatk: /usr/share/java/gatk
  snpEff: /usr/share/java/snpeff
=======
  picard: $PICARD_HOME
  gatk: $GATK_HOME
  snpEff: $SNPEFF_HOME
>>>>>>> 85dc083e
  fastqc: fastqc
  pdflatex: pdflatex
  barcode: barcode_sort_trim.py
algorithm:
  aligner: bowtie
  max_errors: 2
  num_cores: 8
  platform: illumina
  recalibrate: false
  snpcall: false
  bc_mismatch: 2
  bc_allow_indels: true
  bc_read: 1
  bc_position: 3
  java_memory: 3g
  upload_fastq: false
  save_diskspace: false
  screen_contaminants: false
  write_summary: false
  compress_files: true

log_dir: log
msg_process_tag: sqn_finished_process
msg_store_tag: sqn_finished_store
#store_dir: /path/to/store/dir
store_user: foo
store_host: localhost

analysis:
  towig_script: bam_to_wiggle.py
custom_algorithms:
  'SNP calling':
    aligner: bwa
    recalibrate: true
    recalibration_plots: false
    snpcall: true
    coverage_depth: "low" # Options: low, high
    coverage_interval: "exome" # Options: exome, genome
    dbsnp: variation/dbsnp_132.vcf
    train_hapmap: variation/hapmap_3.3.vcf
    train_1000g_omni: variation/1000G_omni2.5.vcf
    train_indels: variation/Mills_Devine_2hit.indels.vcf
  'RNA-seq':
    aligner: tophat
    transcript_assemble: true
    transcripts: rnaseq/ref-transcripts.gtf
    transcripts_mask: rnaseq/ref-transcripts-mask.gtf
  'Minimal':
    aligner: ""
# Define resources to be used for individual programs on multicore machines.
# These can be defined specifically for memory and processor availability.
# Distributed systems 
# - Specify usage for memory intensive programs
# - Define cores that can be used for multicore programs.
resources:
  ucsc_bigwig:
    memory: 36g
  bowtie:
    cores:
  tophat:
    cores: 
  bwa:
    cores: 5
  gatk:
    cores: 5
<|MERGE_RESOLUTION|>--- conflicted
+++ resolved
@@ -6,15 +6,9 @@
   tophat: tophat
   cufflinks: cufflinks
   ucsc_bigwig: wigToBigWig
-<<<<<<< HEAD
-  picard: /usr/share/java
-  gatk: /usr/share/java/gatk
-  snpEff: /usr/share/java/snpeff
-=======
   picard: $PICARD_HOME
   gatk: $GATK_HOME
   snpEff: $SNPEFF_HOME
->>>>>>> 85dc083e
   fastqc: fastqc
   pdflatex: pdflatex
   barcode: barcode_sort_trim.py
