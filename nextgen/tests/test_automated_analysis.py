--- conflicted
+++ resolved
@@ -64,10 +64,6 @@
         os.rename(os.path.basename(dirname), dirname)
         os.remove(os.path.basename(url))
 
-<<<<<<< HEAD
-    def test_4_run_full_pipeline(self):
-        """Run full automated analysis pipeline.
-=======
     def _get_post_process_yaml(self):
         std = os.path.join(self.data_dir, "post_process.yaml")
         sample = os.path.join(self.data_dir, "post_process-sample.yaml")
@@ -78,7 +74,6 @@
 
     def test_3_full_pipeline(self):
         """Run full automated analysis pipeline with multiplexing.
->>>>>>> 915808d8
         """
         self.setUp()
         self._install_test_files(self.data_dir)
@@ -89,19 +84,13 @@
                   os.path.join(self.data_dir, "run_info.yaml")]
             subprocess.check_call(cl)
 
-    def test_3_empty_fastq(self):
+    def test_4_empty_fastq(self):
         """Handle analysis of empty fastq inputs from failed runs.
         """
         with make_workdir():
             cl = ["automated_initial_analysis.py",
-<<<<<<< HEAD
-                  os.path.join(self.data_dir, "post_process.yaml"),
-                  os.path.join(self.data_dir, os.pardir, \
-                  "110221_empty_FC12345AAXX"),
-=======
                   self._get_post_process_yaml(),
                   os.path.join(self.data_dir, os.pardir, "110221_empty_FC12345AAXX"),
->>>>>>> 915808d8
                   os.path.join(self.data_dir, "run_info-empty.yaml")]
             subprocess.check_call(cl)
 
@@ -125,9 +114,6 @@
                   self._get_post_process_yaml(),
                   os.path.join(self.data_dir, os.pardir, "100326_FC6107FAAXX"),
                   os.path.join(self.data_dir, "run_info-variantcall.yaml")]
-<<<<<<< HEAD
-            subprocess.check_call(cl)
-=======
             subprocess.check_call(cl)
 
     def test_5_bam(self):
@@ -139,6 +125,4 @@
                   self._get_post_process_yaml(),
                   os.path.join(self.data_dir, os.pardir, "100326_FC6107FAAXX"),
                   os.path.join(self.data_dir, "run_info-bam.yaml")]
-            subprocess.check_call(cl)
-
->>>>>>> 915808d8
+            subprocess.check_call(cl)