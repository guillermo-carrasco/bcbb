"""Task definitions for the Celery message queue (http://celeryproject.org/).
"""
import time

from celery.task import task

from bcbio.pipeline import sample, lane, toplevel, storage, shared, variation
from bcbio.variation import realign, genotype

# Global configuration for tasks in the main celeryconfig module
import celeryconfig


@task(ignore_results=True, queue="toplevel")
def analyze_and_upload(*args):
    """Run full analysis and upload results to Galaxy instance.

    Workers need to run on the machine with Galaxy installed for upload,
    but the actual processing can be distributed to multiple nodes.
    """
    config_file = celeryconfig.BCBIO_CONFIG_FILE
    remote_info = args[0]
    toplevel.analyze_and_upload(remote_info, config_file)

@task(ignore_results=True, queue="toplevel")
def fetch_data(*args):
    """Transfer sequencing data from a remote machine. Could be e.g. a sequencer
       or a pre-processing machine. 
    """
    config_file = celeryconfig.BCBIO_CONFIG_FILE
    remote_info = args[0]
    toplevel.fetch_data(remote_info, config_file)


@task(ignore_results=True, queue="storage")
def long_term_storage(*args):
    config_file = celeryconfig.BCBIO_CONFIG_FILE
    remote_info = args[0]
    storage.long_term_storage(remote_info, config_file)


@task
def process_lane(*args):
    return lane.process_lane(*args)


<<<<<<< HEAD
=======
@task
def remove_contaminants(*args):
    return lane.remove_contaminants(*args)


>>>>>>> 03fa694b
@task
def process_alignment(*args):
    return lane.process_alignment(*args)


@task
def merge_sample(*args):
    return sample.merge_sample(*args)


@task
def recalibrate_sample(*args):
    return sample.recalibrate_sample(*args)


@task
def realign_sample(*args):
    return realign.realign_sample(*args)


@task
def process_sample(*args):
    return sample.process_sample(*args)


@task
def generate_bigwig(*args):
    return sample.generate_bigwig(*args)


@task
def combine_bam(*args):
    return shared.combine_bam(*args)


@task
def screen_sample_contaminants(*args):
    return sample.screen_sample_contaminants(*args)


@task
def variantcall_sample(*args):
    return genotype.variantcall_sample(*args)


@task
def combine_variant_files(*args):
    return genotype.combine_variant_files(*args)


@task
def detect_sv(*args):
    return variation.detect_sv(*args)


@task
def test(x):
    print x
    time.sleep(5)
    return x<|MERGE_RESOLUTION|>--- conflicted
+++ resolved
@@ -44,14 +44,11 @@
     return lane.process_lane(*args)
 
 
-<<<<<<< HEAD
-=======
 @task
 def remove_contaminants(*args):
     return lane.remove_contaminants(*args)
 
 
->>>>>>> 03fa694b
 @task
 def process_alignment(*args):
     return lane.process_alignment(*args)
