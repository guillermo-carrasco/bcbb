--- conflicted
+++ resolved
@@ -30,12 +30,7 @@
     if not file_exists(out_file):
         with file_transaction(out_file) as tx_out_file:
             cl = [config["program"]["bowtie"]]
-<<<<<<< HEAD
-            cl += qual_flags
-            cl += multi_flags
-=======
             cl += _bowtie_args_from_config(config)
->>>>>>> a7124a48
             cl += extra_args if extra_args is not None else []
             cl += ["-q",
                    "-v", config["algorithm"]["max_errors"],
