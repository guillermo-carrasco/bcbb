--- conflicted
+++ resolved
@@ -8,14 +8,9 @@
 import itertools
 import functools
 import ConfigParser
-<<<<<<< HEAD
 import csv
 import codecs
 import cStringIO
-import datetime
-=======
-import csv, codecs, cStringIO
->>>>>>> 1a415dcf
 import gzip
 from datetime import datetime
 
