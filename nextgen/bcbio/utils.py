--- conflicted
+++ resolved
@@ -60,7 +60,6 @@
         return apply(f, *args, **kwargs)
     return wrapper
 
-<<<<<<< HEAD
 def memoize_outfile(ext):
     """Creates outfile from input file and ext, running if outfile not present.
 
@@ -84,13 +83,8 @@
         return wrapper
     return decor
 
-@contextlib.contextmanager
-def curdir_tmpdir():
-    """Context manager to create and remove a temporary directory.
-=======
 def safe_makedir(dname):
     """Make a directory if it doesn't exist, handling concurrent race conditions.
->>>>>>> 587df4ee
     """
     if not os.path.exists(dname):
         # we could get an error here if multiple processes are creating
