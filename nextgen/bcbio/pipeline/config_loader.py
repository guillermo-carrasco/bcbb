--- conflicted
+++ resolved
@@ -1,25 +1,26 @@
-"""Loads configurations from .yaml files and expands environment variables.
+"""Loads configurations from .yaml files and expands
+environment variables
 
 The configuration yaml has the structure
 
 galaxy_config:
 program:
-    program1:
-    program2:
+	program1:
+	program2:
 algorithm:
-    setting1:
-    setting2:
+	setting1:
+	setting2:
 log_dir:
 store_dir:
 store_host:
 analysis:
-    config_file:
-    towig_script:
+	config_file:
+	towig_script:
 distributed:
-    rabbitmq_vhost:
+	rabbitmq_vhost:
 custom_algorithms:
-    setting1:
-    setting2:
+	setting1:
+	setting2:
 
 galaxy_config, program and analysis supports
 environment variables.
@@ -30,42 +31,12 @@
 
 
 def load_config(config_file):
-<<<<<<< HEAD
-    """ Goes through two levels of the given yaml  post processing config file,
-    performs replacement of environment variables and returns a dictionary
-    representing the yaml file.
-=======
     """Load YAML config file, replacing environmental variables.
->>>>>>> bb0dace9
     """
     with open(config_file) as in_handle:
         config = yaml.load(in_handle)
 
     for field, setting in config.items():
-<<<<<<< HEAD
-        try:
-            config[field] = _expand_path(setting)
-        except AttributeError:
-            pass
-
-        try:
-            for sub_field, sub_setting in config[field].items():
-                config[field][sub_field] = _expand_path(sub_setting)
-        except AttributeError:
-            pass
-
-    return config
-
-
-def _expand_path(path):
-    """ Combines os.path.expandvars with replacing ~ with $HOME.
-    """
-    try:
-        new_path = os.path.expandvars(path.replace("~", "$HOME"))
-        return new_path
-    except AttributeError:
-        raise AttributeError("Not a path string")
-=======
         if isinstance(config[field], dict):
             for sub_field, sub_setting in config[field].items():
                 config[field][sub_field] = expand_path(sub_setting)
@@ -79,5 +50,4 @@
     try:
         return os.path.expandvars(path.replace("~", "$HOME"))
     except AttributeError:
-        return path
->>>>>>> bb0dace9
+        return path