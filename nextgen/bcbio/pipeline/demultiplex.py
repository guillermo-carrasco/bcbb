"""Pipeline support for barcode analysis and de-mulitplexing.
"""
import os
import copy
import subprocess

from Bio import SeqIO
from Bio.SeqIO.QualityIO import FastqGeneralIterator

from bcbio import utils
from bcbio.pipeline.fastq import get_fastq_files
from bcbio.distributed.transaction import file_transaction

def split_by_barcode(fastq1, fastq2, multiplex, base_name, dirs, config):
    """Split a fastq file into multiplex pieces using barcode details.
    """
    unmatched_str = "unmatched"
    if len(multiplex) == 1 and multiplex[0]["barcode_id"] is None:
        return {None: (fastq1, fastq2)}
    bc_dir = os.path.join(dirs["work"], "%s_barcode" % base_name)
    nomatch_file = "%s_%s_1_fastq.txt" % (base_name, unmatched_str)
    metrics_file = "%s_bc.metrics" % base_name
    out_files = []
    for info in multiplex:
        fq_fname = lambda x: os.path.join(bc_dir, "%s_%s_%s_fastq.txt" %
                             (base_name, info["barcode_id"], x))
        bc_file1 = fq_fname("1")
        bc_file2 = fq_fname("2") if fastq2 else None
        out_files.append((info["barcode_id"], bc_file1, bc_file2))
    if not utils.file_exists(bc_dir):
        with file_transaction(bc_dir) as tx_bc_dir:
            with utils.chdir(tx_bc_dir):
                tag_file, need_trim = _make_tag_file(multiplex, unmatched_str, config)
                cl = [config["program"]["barcode"], tag_file,
                      "%s_--b--_--r--_fastq.txt" % base_name,
                      fastq1]
                if fastq2:
                    cl.append(fastq2)
                cl.append("--mismatch=%s" % config["algorithm"]["bc_mismatch"])
                cl.append("--metrics=%s" % metrics_file)
                if int(config["algorithm"]["bc_read"]) == 2:
                    cl.append("--second")
                if int(config["algorithm"]["bc_position"]) == 5:
                    cl.append("--five")
                if config["algorithm"].get("bc_allow_indels", True) is False:
                    cl.append("--noindel")
                if "bc_offset" in config["algorithm"]:
                    cl.append("--bc_offset=%s" % config["algorithm"]["bc_offset"])
                subprocess.check_call(cl)
    else:
        with utils.curdir_tmpdir() as tmp_dir:
            with utils.chdir(tmp_dir):
                _, need_trim = _make_tag_file(multiplex, unmatched_str, config)
    out = {}
    for b, f1, f2 in out_files:
        if os.path.exists(f1):
            if need_trim.has_key(b):
                f1, f2 = _basic_trim(f1, f2, need_trim[b], config)
            out[b] = (f1, f2)
    return out

def _basic_trim(f1, f2, trim_seq, config):
    """Chop off barcodes on sequences based on expected sequence size.
    """
    work_file, is_first = ((f2, False) if int(config["algorithm"]["bc_read"]) == 2
                           else (f1, True))
    assert work_file is not None and os.path.exists(work_file)
    trim_file = "%s_trim_fastq.txt" % work_file.split("_fastq.txt")[0]
    if not os.path.exists(trim_file):
        if int(config["algorithm"]["bc_position"] == 5):
            def trimmer(x):
                return x[len(trim_seq):]
        else:
            def trimmer(x):
                return x[:-len(trim_seq)]
        with open(trim_file, "w") as out_handle:
            with open(work_file) as in_handle:
                for name, seq, qual in FastqGeneralIterator(in_handle):
                    out_handle.write("@%s\n%s\n+\n%s\n" % (name, trimmer(seq),
                                                           trimmer(qual)))
    return (trim_file, f2) if is_first else (f1, trim_file)

def _make_tag_file(barcodes, unmatched_str, config):
    need_trim = {}
    tag_file = "%s-barcodes.cfg" % barcodes[0].get("barcode_type", "barcode")
    barcodes = _adjust_illumina_tags(barcodes,config)
    with open(tag_file, "w") as out_handle:
        for bc in barcodes:
            if bc["barcode_id"] != unmatched_str:
                out_handle.write("%s %s\n" % (bc["barcode_id"], bc["sequence"]))
            else:
                need_trim[bc["barcode_id"]] = bc["sequence"]
    return tag_file, need_trim

<<<<<<< HEAD
def _adjust_illumina_tags(barcodes,config):    
=======
def _adjust_illumina_tags(barcodes,config):
>>>>>>> 915808d8
    """Handle additional trailing A in Illumina barocdes.

    Illumina barcodes are listed as 6bp sequences but have an additional
    A base when coming off on the sequencer. This checks for this case and
<<<<<<< HEAD
    adjusts the sequences appropriately if needed. If the configuration 
    option to disregard the additional A in barcode matching is set, the
    sequences will be left untouched and the bc_offset parameter will be set
    in the config.
=======
    adjusts the sequences appropriately if needed. When the configuration 
    option to disregard the additional A in barcode matching is set, the
    added base is an ambigous N to avoid an additional mismatch.
>>>>>>> 915808d8
    """
    illumina_size = 7
    all_illumina = True
    need_a = False
    for bc in barcodes:
        if bc.get("barcode_type", "illumina").lower().find("illumina") == -1:
            all_illumina = False
        if (not bc["sequence"].upper().endswith("A") or
            len(bc["sequence"]) < illumina_size):
            need_a = True
    if all_illumina and need_a:
<<<<<<< HEAD
        # If we skip the trailing A in barcode matching, set the bc_offset
        # parameter and return the barcodes, do not add the extra A.
        if config["algorithm"].get("bc_illumina_no_trailing",False):
            if config["algorithm"].get("bc_offset",None) is None:
                config["algorithm"]["bc_offset"] = 1
            return barcodes 
=======
        # If we skip the trailing A in barcode matching, set as ambiguous base
        extra_base = "N" if config["algorithm"].get("bc_illumina_no_trailing", False) else "A"
>>>>>>> 915808d8
        new = []
        for bc in barcodes:
            new_bc = copy.deepcopy(bc)
            new_bc["sequence"] = "{seq}{extra_base}".format(seq=new_bc["sequence"],
                                                            extra_base=extra_base)
            new.append(new_bc)
        barcodes = new
    return barcodes

def add_multiplex_across_lanes(run_items, fastq_dir, fc_name):
    """Add multiplex information to control and non-multiplexed lanes.

    Illumina runs include barcode reads for non-multiplex lanes, and the
    control, when run on a multiplexed flow cell. This checks for this
    situation and adds details to trim off the extra bases.
    """
    fastq_dir = utils.add_full_path(fastq_dir)
    # determine if we have multiplexes and collect expected size
    fastq_sizes = []
    tag_sizes = []
    has_barcodes = False
    for xs in run_items:
        if len(xs) > 1:
            has_barcodes = True
            tag_sizes.extend([len(x["sequence"]) for x in xs])
            fastq_sizes.append(_get_fastq_size(xs[0], fastq_dir, fc_name))
    if not has_barcodes: # nothing to worry about
        return run_items
    fastq_sizes = list(set(fastq_sizes))

    # discard 0 sizes to handle the case where lane(s) are empty or failed
    try:
        fastq_sizes.remove(0)
    except ValueError: pass

    tag_sizes = list(set(tag_sizes))
    final_items = []
    for xs in run_items:
        if len(xs) == 1 and xs[0]["barcode_id"] is None:
            assert len(fastq_sizes) == 1, \
                   "Multi and non-multiplex reads with multiple sizes"
            expected_size = fastq_sizes[0]
            assert len(tag_sizes) == 1, \
                   "Expect identical tag size for a flowcell"
            tag_size = tag_sizes[0]
            this_size = _get_fastq_size(xs[0], fastq_dir, fc_name)
            if this_size == expected_size:
                x = xs[0]
                x["barcode_id"] = "trim"
                x["sequence"] = "N" * tag_size
                xs = [x]
            else:
                assert this_size == expected_size - tag_size, \
                       "Unexpected non-multiplex sequence"
        final_items.append(xs)
    return final_items

def _get_fastq_size(item, fastq_dir, fc_name):
    """Retrieve the size of reads from the first flowcell sequence.
    """
    (fastq1, _) = get_fastq_files(fastq_dir, None, item, fc_name)
    with open(fastq1) as in_handle:
        try:
            rec = SeqIO.parse(in_handle, "fastq").next()
            size = len(rec.seq)
        except StopIteration:
            size = 0
    return size
<|MERGE_RESOLUTION|>--- conflicted
+++ resolved
@@ -92,25 +92,14 @@
                 need_trim[bc["barcode_id"]] = bc["sequence"]
     return tag_file, need_trim
 
-<<<<<<< HEAD
 def _adjust_illumina_tags(barcodes,config):    
-=======
-def _adjust_illumina_tags(barcodes,config):
->>>>>>> 915808d8
     """Handle additional trailing A in Illumina barocdes.
 
     Illumina barcodes are listed as 6bp sequences but have an additional
     A base when coming off on the sequencer. This checks for this case and
-<<<<<<< HEAD
-    adjusts the sequences appropriately if needed. If the configuration 
-    option to disregard the additional A in barcode matching is set, the
-    sequences will be left untouched and the bc_offset parameter will be set
-    in the config.
-=======
     adjusts the sequences appropriately if needed. When the configuration 
     option to disregard the additional A in barcode matching is set, the
     added base is an ambigous N to avoid an additional mismatch.
->>>>>>> 915808d8
     """
     illumina_size = 7
     all_illumina = True
@@ -122,17 +111,8 @@
             len(bc["sequence"]) < illumina_size):
             need_a = True
     if all_illumina and need_a:
-<<<<<<< HEAD
-        # If we skip the trailing A in barcode matching, set the bc_offset
-        # parameter and return the barcodes, do not add the extra A.
-        if config["algorithm"].get("bc_illumina_no_trailing",False):
-            if config["algorithm"].get("bc_offset",None) is None:
-                config["algorithm"]["bc_offset"] = 1
-            return barcodes 
-=======
         # If we skip the trailing A in barcode matching, set as ambiguous base
         extra_base = "N" if config["algorithm"].get("bc_illumina_no_trailing", False) else "A"
->>>>>>> 915808d8
         new = []
         for bc in barcodes:
             new_bc = copy.deepcopy(bc)
