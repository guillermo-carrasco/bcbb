--- conflicted
+++ resolved
@@ -41,81 +41,8 @@
             msample = "%s---%s" % (sample_name, mname)
         lane_items.append((fastq1, fastq2, genome_build, mlane_name, msample,
                            dirs, config))
-<<<<<<< HEAD
      
     return lane_items
-=======
-    
-    _write_demultiplex_counts(lane_name,fc_name,fc_date,dirs["work"],info)
-    
-    return lane_items
-    
-# Append the demultiplexing results for this lane to the report file
-def _write_demultiplex_counts(lane_name, fc_name, fc_date, workdir, info):
-    
-    multiplex = info.get("multiplex", None)
-    if not multiplex or len(multiplex) == 0:
-        return
-    
-    lane = info['lane']
-    description = info.get('description','Lane '+str(info['lane']))
-    
-    metrics_file = os.path.join(workdir, "%s_barcode" % lane_name, "%s_bc.metrics" % lane_name)
-    dmplx_report_file = os.path.join(workdir, "%s_%s_demultiplexed_read_counts.txt" % (fc_date,fc_name))
-    
-    if not os.path.exists(metrics_file):
-        log.info("No barcode metrics file could be found for lane %s (expected '%s')" % (lane_name,metrics_file))
-        return
-    
-    # Get the name and sequence corresponding to each barcode index in the multiplex section for this lane
-    bc_meta_data = dict()
-    for bc in multiplex:
-        bc_id = bc.get("barcode_id",None)
-        if bc_id:
-            bc_meta_data[str(bc_id)] = [bc.get('name','N/A'),bc.get('sequence','N/A'),bc.get('barcode_type','N/A')]
-            
-    # Parse the demultiplexed barcode counts in the metrics file
-    bc_metrics = []
-    with open(metrics_file,"rb") as mfr:
-        csvr = csv.reader(mfr,dialect='excel-tab')
-        for row in csvr:
-            bc_metrics.append([row[0],int(row[1])])
-    
-    # Sort the metrics according to number of reads
-    bc_metrics = sorted(bc_metrics,key=itemgetter(1),reverse=True)
-    
-    # Join the metrics and the meta data into a list
-    dmplx = []
-    rank = 1
-    for (bc_id,bc_count) in bc_metrics:
-        
-        # Get the corresponding meta data as specified in the multiplex section of run_info.yaml
-        meta = bc_meta_data.get(str(bc_id),None)
-        comment = ""
-        
-        # If meta data was not specified, check that the number of reads for this barcode isn't greater than the number for any of the expected barcodes
-        if not meta:
-            meta = ["N/A","N/A","N/A"]
-            if rank <= len(multiplex):
-                comment = "not specified in samplesheet, yet more reads than some of the expected barcodes"
-        # Else, delete the entry from the barcode dictionary
-        else:
-            del bc_meta_data[str(bc_id)]
-            if rank > len(multiplex):
-                pass
-    
-        rank += 1
-        dmplx.append([fc_date,fc_name,lane,description,bc_id,meta[0],meta[1],meta[2],bc_count,comment])
-    
-    # Warn if no demultiplex metrics were found for a barcode entry in run_info.yaml
-    for bc_id, meta in bc_meta_data.items():
-        dmplx.append([fc_date,fc_name,lane,description,bc_id,meta[0],meta[1],meta[2],0,"no reads after demultiplexing"])
-    
-    # Append the list of results to the report file 
-    with open(dmplx_report_file,"ab") as mfw:
-        csvw = UnicodeWriter(mfw, dialect='excel-tab')
-        csvw.writerows(dmplx)    
->>>>>>> f4ee716e
 
 def process_alignment(fastq1, fastq2, genome_build, lane_name, sample, dirs, config):
     """Do an alignment of fastq files, preparing a sorted BAM output file.
