"""High level entry point for processing a sample.

Samples may include multiple lanes, or barcoded subsections of lanes,
processed together.
"""
import os
import subprocess


from bcbio.utils import file_exists
from bcbio.distributed.transaction import file_transaction
from bcbio.pipeline.lane import _update_config_w_custom
from bcbio.pipeline import log
from bcbio.pipeline.merge import (combine_fastq_files, merge_bam_files)
from bcbio.pipeline.qcsummary import generate_align_summary
from bcbio.pipeline.variation import (recalibrate_quality, finalize_genotyper,
                                      variation_effects)
from bcbio.rnaseq.cufflinks import assemble_transcripts
from bcbio.pipeline.shared import ref_genome_info

def merge_sample(data):
    """Merge fastq and BAM files for multiple samples.
    """
    log.info("Combining fastq and BAM files %s" % str(data["name"]))
    config = _update_config_w_custom(data["config"], data["info"])
    genome_build, sam_ref = ref_genome_info(data["info"], config, data["dirs"])
    fastq1, fastq2 = combine_fastq_files(data["fastq_files"], data["dirs"]["work"])
    sort_bam = merge_bam_files(data["bam_files"], data["dirs"]["work"], config)
    return [[{"name": data["name"],
              "genome_build": genome_build, "sam_ref": sam_ref,
              "work_bam": sort_bam, "fastq1": fastq1, "fastq2": fastq2,
              "dirs": data["dirs"], "config": config,
              "config_file": data["config_file"]}]]

def recalibrate_sample(data):
    """Recalibrate quality values from aligned sample BAM file.
    """
    log.info("Recalibrating %s with GATK" % str(data["name"]))
    if data["config"]["algorithm"]["recalibrate"]:
        data["work_bam"] = recalibrate_quality(data["work_bam"], data["fastq1"],
                                               data["fastq2"], data["sam_ref"],
                                               data["dirs"], data["config"])
    return [[data]]

# ## General processing

def process_sample(data):
    """Finalize processing for a sample, potentially multiplexed.
    """
    if data["config"]["algorithm"]["snpcall"]:
        log.info("Finalizing variant calls %s with GATK" % str(data["name"]))
        data["vrn_file"] = finalize_genotyper(data["vrn_file"], data["sam_ref"],
                                              data["config"])
        log.info("Calculating variation effects for %s" % str(data["name"]))
        ann_vrn_file, effects_file = variation_effects(data["vrn_file"],
                                                       data["sam_ref"],
                                                       data["genome_build"],
                                                       data["config"])
        if ann_vrn_file:
            data["vrn_file"] = ann_vrn_file
            data["effects_file"] = effects_file
    if data["config"]["algorithm"].get("transcript_assemble", False):
        data["tx_file"] = assemble_transcripts(data["work_bam"], data["sam_ref"],
                                               data["config"])
    if data["sam_ref"] is not None:
        log.info("Generating summary files: %s" % str(data["name"]))
        generate_align_summary(data["work_bam"], data["fastq2"] is not None,
                               data["sam_ref"], data["name"],
                               data["config"], data["dirs"])
    return [[data]]

def generate_bigwig(data):
    """Provide a BigWig coverage file of the sorted alignments.
    """
    log.info("Preparing BigWig file %s" % str(data["name"]))
    bam_file = data["work_bam"]
    wig_file = "%s.bigwig" % os.path.splitext(bam_file)[0]
<<<<<<< HEAD
    if not (os.path.exists(wig_file) and os.path.getsize(wig_file) > 0):
        cl = [config["analysis"]["towig_script"], bam_file, config_file]
        with file_transaction(wig_file):
            cl = [os.path.expandvars(command) for command in cl]
=======
    if not file_exists(wig_file):
        with file_transaction(wig_file) as tx_file:
            cl = [data["config"]["analysis"]["towig_script"], bam_file,
                  data["config_file"], "--outfile=%s" % tx_file]
>>>>>>> 4ccf5529
            subprocess.check_call(cl)
    data["bigwig_file"] = wig_file
    return [[data]]
<|MERGE_RESOLUTION|>--- conflicted
+++ resolved
@@ -75,17 +75,10 @@
     log.info("Preparing BigWig file %s" % str(data["name"]))
     bam_file = data["work_bam"]
     wig_file = "%s.bigwig" % os.path.splitext(bam_file)[0]
-<<<<<<< HEAD
-    if not (os.path.exists(wig_file) and os.path.getsize(wig_file) > 0):
-        cl = [config["analysis"]["towig_script"], bam_file, config_file]
-        with file_transaction(wig_file):
-            cl = [os.path.expandvars(command) for command in cl]
-=======
     if not file_exists(wig_file):
         with file_transaction(wig_file) as tx_file:
             cl = [data["config"]["analysis"]["towig_script"], bam_file,
                   data["config_file"], "--outfile=%s" % tx_file]
->>>>>>> 4ccf5529
             subprocess.check_call(cl)
     data["bigwig_file"] = wig_file
     return [[data]]
