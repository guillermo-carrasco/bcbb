--- conflicted
+++ resolved
@@ -53,13 +53,8 @@
 
 
 def run_main(config, config_file, fc_dir, work_dir, run_info_yaml):
-<<<<<<< HEAD
 
-    _record_sw_versions(config, os.path.join(work_dir,"bcbb_software_versions.txt"))
-
-=======
     _record_sw_versions(config, os.path.join(work_dir, "bcbb_software_versions.txt"))
->>>>>>> a41dd1b5
     align_dir = os.path.join(work_dir, "alignments")
     run_module = "bcbio.distributed"
     fc_name, fc_date, run_info = get_run_info(fc_dir, config, run_info_yaml)
@@ -79,19 +74,11 @@
     # upload the sequencing report to Google Docs
     gdocs_indicator = os.path.join(work_dir, "gdocs_report_complete.txt")
     if not os.path.exists(gdocs_indicator) \
-<<<<<<< HEAD
     and queue_report(fc_date, fc_name, os.path.abspath(run_info_yaml), dirs, config, config_file):
-=======
-    and create_report_on_gdocs(fc_date, fc_name, run_info_yaml, dirs, config):
->>>>>>> a41dd1b5
         utils.touch_file(gdocs_indicator)
 
     # Remove spiked in controls, contaminants etc.
     lane_items = run_parallel("remove_contaminants", lane_items)
-<<<<<<< HEAD
-
-=======
->>>>>>> a41dd1b5
     align_items = run_parallel("process_alignment", lane_items)
 
     # process samples, potentially multiplexed across multiple lanes
