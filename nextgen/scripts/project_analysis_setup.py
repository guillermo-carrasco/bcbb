--- conflicted
+++ resolved
@@ -53,11 +53,7 @@
 import yaml
 import glob
 import shutil
-<<<<<<< HEAD
-import re
-=======
 import logbook
->>>>>>> 102ce110
 from itertools import izip
 
 from bcbio.log import logger, setup_logging
@@ -141,16 +137,8 @@
         logger.error("No project description or lanes provided: cannot deliver files without this information")
         sys.exit()
 
-<<<<<<< HEAD
-    config = load_config(config_file)
-
-    ## Set log file in project output directory
-    config.update(log_dir=os.path.join(project_dir, "log"))
-    log_handler = create_log_handler(config, log.name)
-=======
     if options.customer_delivery and not fc_alias == "":
         logger.info("INFO: Ignoring flowcell_alias when doing customer_delivery")
->>>>>>> 102ce110
 
     fc_dir = os.path.abspath(fc_dir)
     fc_name, fc_date, run_info = get_run_info(fc_dir, config, run_info_yaml)
@@ -171,27 +159,6 @@
     analysis_fc = PostProcessedFlowcell(pruned_fc.get_fc_name(), pruned_fc.get_fc_date(), pruned_fc.to_structure()['details'], fc_alias=fc_alias)
     analysis_fc.set_fc_dir(os.path.abspath(os.path.join(project_dir, "nobackup/intermediate", rawdata_fc.get_fc_id())))
 
-<<<<<<< HEAD
-    dirs = dict(fc_dir=fc_dir, project_dir=project_dir)
-    fc_name, fc_date = get_flowcell_id(run_info, dirs['fc_dir'])
-    config.update(fc_name = fc_name, fc_date = fc_date)
-    config.update(fc_alias = "%s_%s" % (fc_date, fc_name) if not fc_alias else fc_alias)
-    dirs.update(fc_delivery_dir = os.path.join(dirs['project_dir'], options.data_prefix, config['fc_alias'] ))
-    dirs.update(data_delivery_dir = os.path.join(dirs['project_dir'], options.data_prefix, "%s_%s" %(fc_date, fc_name) ))
-    if options.customer_delivery:
-        dirs.update(data_delivery_dir = os.path.join(dirs['project_dir'], options.data_prefix))
-
-    with log_handler.applicationbound():
-        config = _make_delivery_directory(dirs, config)
-        _save_run_info(run_info, dirs['fc_delivery_dir'], run_exit=options.only_run_info)
-        run_main(run_info, config, dirs)
-
-def run_main(run_info, config, dirs):
-    for info in run_info:
-        process_lane(info, config, dirs)
-
-def process_lane(info, config, dirs):
-=======
     # If customer delivery setup some special options
     if options.customer_delivery:
         rawdata_fc.set_fc_dir(os.path.abspath(project_dir))
@@ -211,34 +178,18 @@
     _sample_based_run_info(rawdata_fc)
 
 def process_lane(lane, pruned_fc, rawdata_fc, analysis_fc):
->>>>>>> 102ce110
     """Models bcbio process lane"""
     multiplex = lane.get_samples()
     bcid2name = None
     logger.info("Processing project: %s; lane %s; reference genome %s" %
              (lane.get_description(), lane.get_name(), lane.get_genome_build()))
     if multiplex:
-<<<<<<< HEAD
-        log.debug("Sample %s is multiplexed as: %s" % (sample_name, multiplex))
-    fq = get_barcoded_fastq_files(multiplex, info, dirs['fc_dir'], config['fc_name'], config['fc_date'])
-    
-    ## Move data along with fastq files
-    if not options.customer_delivery:
-        fc_bc_dir = os.path.join(config['data_delivery_dir'], "%s_%s_%s_barcode" % (info['lane'], config['fc_date'], config['fc_name']))
-    else:
-        fc_bc_dir = config['data_delivery_dir']
-    _make_dir(fc_bc_dir, "fastq.txt barcode directory")
-    if not options.only_fastq:
-        data, fastqc = _get_analysis_results(config, dirs, info['lane'])
-        _deliver_data(data, fastqc, config['data_delivery_dir'])
-=======
         logger.debug("Project %s is multiplexed as: %s" % (lane.get_description(), multiplex))
         if options.barcode_full_names:
             bcid2name = dict([(str(mp.get_barcode_id()), mp.get_barcode_full_name()) for mp in multiplex])
         else:
             bcid2name = dict([(str(mp.get_barcode_id()), get_sample_name(mp.get_barcode_name())) for mp in multiplex])
     fq = _get_barcoded_fastq_files(lane, multiplex, pruned_fc.get_fc_date(), pruned_fc.get_fc_name(), pruned_fc.get_fc_dir())
->>>>>>> 102ce110
 
     ## Move data along with fastq files
     fc_data_dir = rawdata_fc.get_fc_dir()
@@ -248,20 +199,6 @@
         _deliver_data(data, fastqc, analysis_fc.get_fc_dir())
     fastq_targets = list()
     for fqpair in fq:
-<<<<<<< HEAD
-        for fq_src in fqpair:
-            fq_tgt = fq_src
-            if options.customer_delivery:
-                fq_tgt = _convert_barcode_id_to_name(multiplex, config['fc_name'], fq_src)
-            _deliver_fastq_file(fq_src, os.path.basename(fq_tgt), fc_bc_dir)
-
-def _convert_barcode_id_to_name(multiplex, fc_name, fq):
-    bcid2name = dict([(mp['barcode_id'], mp['name']) for mp in multiplex])
-    bcid = re.search("_(\d+)_(\d+)_fastq.txt", fq)
-    from_str = "%s_%s_fastq.txt" % (bcid.group(1), bcid.group(2))
-    to_str   = "%s_%s.fastq" % (bcid2name[int(bcid.group(1))], bcid.group(2))
-    return fq.replace(from_str, to_str)
-=======
         for fastq_src in fqpair:
             fastq_tgt = fastq_src
             if options.sample_prefix:
@@ -286,7 +223,6 @@
             item = {'lane':lane.get_name()}
             fq.append(get_fastq_files(bc_dir, None, item, fc_name, bc_name=bc.get_barcode_id()))
     return fq
->>>>>>> 102ce110
 
 def _add_sample_prefix(bcid2name, fq):
     res = re.search("^(\d+)_(\d{6})_[A-Za-z0-9]+_(\d+)_\d+_fastq.txt", os.path.basename(fq))
@@ -317,19 +253,9 @@
 
 def _make_delivery_directory(fc):
     """Make the output directory"""
-<<<<<<< HEAD
-    _make_dir(dirs['fc_delivery_dir'], "flowcell delivery")
-    _make_dir(dirs['data_delivery_dir'], "data delivery")
-    if (os.path.basename(dirs['data_delivery_dir']) != config['fc_alias'] and not options.customer_delivery):
-        _handle_data(dirs['data_delivery_dir'], os.path.join(os.path.dirname(dirs['data_delivery_dir']), config['fc_alias']), os.symlink)
-    config.update(fc_delivery_dir=dirs['fc_delivery_dir'])
-    config.update(data_delivery_dir=dirs['data_delivery_dir'])
-    return config
-=======
     _make_dir(fc.get_fc_dir(), "flowcell delivery")
     if (fc.get_fc_alias() != fc.get_fc_id()):
         _handle_data(fc.get_fc_dir(), os.path.join(os.path.dirname(fc.get_fc_dir()), fc.get_fc_alias()), os.symlink)     
->>>>>>> 102ce110
 
 def _make_dir(dir, label):
     if not os.path.exists(dir):
@@ -412,23 +338,12 @@
 
 if __name__ == "__main__":
     usage = """
-<<<<<<< HEAD
-    project_analysis_setup.py <YAML config file> <flow cell dir> <project dir>
-                            [<YAML run information> --data_prefix=<data prefix>
-                             --flowcell_alias=<flowcell alias>
-                             --project_desc=<project_desc>
-                             --lanes=<lanes> --move_data
-                             --only_install_run_info --only_install_fastq
-                             --customer_delivery
-                             --dry_run --verbose]
-=======
     project_analysis_setup.py <YAML config file> <flowcell_dir> <project_dir>
                             [<YAML run information>
                              --flowcell_alias=<flowcell_alias>
                              --project_desc=<project_desc> --symlink
                              --move_data --only_install_run_info --install_data
                              --sample_prefix --dry_run --verbose]
->>>>>>> 102ce110
 
     For more extensive help type project_analysis_setup.py
 """
@@ -446,15 +361,11 @@
                       default=False)
     parser.add_option("-m", "--move_data", dest="move", action="store_true",
                       default=False)
-<<<<<<< HEAD
-    parser.add_option("-c", "--customer_delivery", dest="customer_delivery", action="store_true",
-=======
     parser.add_option("-l", "--symlink", dest="link", action="store_true",
                       default=False)
     parser.add_option("-p", "--sample_prefix", dest="sample_prefix", action="store_true",
                       default=False)
     parser.add_option("--barcode_full_names", dest="barcode_full_names", action="store_true",
->>>>>>> 102ce110
                       default=False)
     parser.add_option("-v", "--verbose", dest="verbose", action="store_true",
                       default=False)
