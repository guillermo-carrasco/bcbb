--- conflicted
+++ resolved
@@ -49,12 +49,7 @@
 def main(galaxy_config, local_config, post_config_file=None,
          process_msg=True, store_msg=True, qseq=True, fastq=True):
     amqp_config = _read_amqp_config(galaxy_config)
-<<<<<<< HEAD
-    with open(local_config) as in_handle:
-        config = yaml.load(in_handle)
-=======
     config = load_config(local_config)
->>>>>>> 627e2983
     log_handler = create_log_handler(config, LOG_NAME)
     
     with log_handler.applicationbound():
