--- conflicted
+++ resolved
@@ -147,19 +147,6 @@
     for wig_file in base_glob(".bigwig"):
         yield (wig_file, _name_with_ext(wig_file, "-coverage.bigwig"))
     # upload BAM files, preferring recalibrated and realigned files
-<<<<<<< HEAD
-    found_recal = False
-    for bam_file in base_glob("gatkrecal-realign-dup.bam"):
-        found_recal = True
-        yield (bam_file, _name_with_ext(bam_file, "-gatkrecal-realign.bam"))
-    if not found_recal:
-        for bam_file in base_glob("gatkrecal.bam"):
-            found_recal = True
-            yield (bam_file, _name_with_ext(bam_file, "-gatkrecal.bam"))
-    if not found_recal:
-        for bam_file in base_glob("sort-dup.bam"):
-            yield (bam_file, _name_with_ext(bam_file, ".bam"))
-=======
     found_bam = False
     for orig_ext, new_ext in [("gatkrecal-realign-dup.bam", "-gatkrecal-realign.bam"),
                               ("gatkrecal-realign.bam", "-gatkrecal-realign.bam"),
@@ -170,7 +157,6 @@
             for bam_file in base_glob(orig_ext):
                 yield (bam_file, _name_with_ext(bam_file, new_ext))
                 found_bam = True
->>>>>>> 4491c3f4
     # Genotype files produced by SNP calling
     for snp_file in base_glob("variants-combined-annotated.vcf"):
         yield (snp_file, _name_with_ext(bam_file, "-variants.vcf"))
