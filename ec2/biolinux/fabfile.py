--- conflicted
+++ resolved
@@ -50,15 +50,10 @@
       "deb http://cran.stat.ucla.edu/bin/linux/ubuntu lucid/",
       # Bio-Linux
       "deb http://nebc.nox.ac.uk/bio-linux/ unstable bio-linux",
-<<<<<<< HEAD
       # Hadoop
       "deb http://archive.cloudera.com/debian lucid-cdh3 contrib",
-=======
-      # ToDo packages for cloudera not available on lucid yet, using karmic for the moment (beta 1)
-      "deb http://archive.cloudera.com/debian karmic-cdh3b1 contrib",
       # FreeNX PPA
       "ppa:freenx-team/ppa",
->>>>>>> b2af9a80
     ]
 
 def install_biolinux():
